--- conflicted
+++ resolved
@@ -11,8 +11,4 @@
 Just run the `run.sh` file to start configuring your backups.
 The database will be initialized when running the script the first time.
 
-<<<<<<< HEAD
-If you want to run just a single job manually you can run the `job.sh` script by itself.
-=======
-If you want to run just a single job manually you can run the `job.sh` script by itself.
->>>>>>> c243b354
+If you want to run just a single job manually you can run the `job.sh` script by itself.